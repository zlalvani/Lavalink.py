class InvalidTrack(Exception):
    """ This exception will be raised when an invalid track was passed. """
    pass


class AudioTrack:
<<<<<<< HEAD
    def build(self, track, requester, enable_msg: bool = True, is_ad: bool = False, quit_after_empty: bool = False):
        """ Returns an optional AudioTrack """
=======
    def build(self, track, requester):
        """ Returns an optional AudioTrack. """
>>>>>>> 84b42b9e
        try:
            self.track = track['track']
            self.identifier = track['info']['identifier']
            self.can_seek = track['info']['isSeekable']
            self.author = track['info']['author']
            self.duration = track['info']['length']
            self.stream = track['info']['isStream']
            self.title = track['info']['title']
            self.uri = track['info']['uri']
            self.requester = requester
            self.enable_msg = enable_msg
            self.is_ad = is_ad
            self.quit_after_empty = quit_after_empty

            return self
        except KeyError:
            raise InvalidTrack('An invalid track was passed.')

    @property
    def thumbnail(self):
        """ Returns the video thumbnail. Could be an empty string. """
        if 'youtube' in self.uri:
            return "https://img.youtube.com/vi/{}/default.jpg".format(self.identifier)

        return ""
<|MERGE_RESOLUTION|>--- conflicted
+++ resolved
@@ -1,38 +1,33 @@
-class InvalidTrack(Exception):
-    """ This exception will be raised when an invalid track was passed. """
-    pass
-
-
-class AudioTrack:
-<<<<<<< HEAD
-    def build(self, track, requester, enable_msg: bool = True, is_ad: bool = False, quit_after_empty: bool = False):
-        """ Returns an optional AudioTrack """
-=======
-    def build(self, track, requester):
-        """ Returns an optional AudioTrack. """
->>>>>>> 84b42b9e
-        try:
-            self.track = track['track']
-            self.identifier = track['info']['identifier']
-            self.can_seek = track['info']['isSeekable']
-            self.author = track['info']['author']
-            self.duration = track['info']['length']
-            self.stream = track['info']['isStream']
-            self.title = track['info']['title']
-            self.uri = track['info']['uri']
-            self.requester = requester
-            self.enable_msg = enable_msg
-            self.is_ad = is_ad
-            self.quit_after_empty = quit_after_empty
-
-            return self
-        except KeyError:
-            raise InvalidTrack('An invalid track was passed.')
-
-    @property
-    def thumbnail(self):
-        """ Returns the video thumbnail. Could be an empty string. """
-        if 'youtube' in self.uri:
-            return "https://img.youtube.com/vi/{}/default.jpg".format(self.identifier)
-
-        return ""
+class InvalidTrack(Exception):
+    """ This exception will be raised when an invalid track was passed. """
+    pass
+
+
+class AudioTrack:
+    def build(self, track, requester):
+        """ Returns an optional AudioTrack. """
+        try:
+            self.track = track['track']
+            self.identifier = track['info']['identifier']
+            self.can_seek = track['info']['isSeekable']
+            self.author = track['info']['author']
+            self.duration = track['info']['length']
+            self.stream = track['info']['isStream']
+            self.title = track['info']['title']
+            self.uri = track['info']['uri']
+            self.requester = requester
+            self.enable_msg = enable_msg
+            self.is_ad = is_ad
+            self.quit_after_empty = quit_after_empty
+
+            return self
+        except KeyError:
+            raise InvalidTrack('An invalid track was passed.')
+
+    @property
+    def thumbnail(self):
+        """ Returns the video thumbnail. Could be an empty string. """
+        if 'youtube' in self.uri:
+            return "https://img.youtube.com/vi/{}/default.jpg".format(self.identifier)
+
+        return ""