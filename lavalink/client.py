"""
MIT License

Copyright (c) 2017-present Devoxin

Permission is hereby granted, free of charge, to any person obtaining a copy
of this software and associated documentation files (the "Software"), to deal
in the Software without restriction, including without limitation the rights
to use, copy, modify, merge, publish, distribute, sublicense, and/or sell
copies of the Software, and to permit persons to whom the Software is
furnished to do so, subject to the following conditions:

The above copyright notice and this permission notice shall be included in all
copies or substantial portions of the Software.

THE SOFTWARE IS PROVIDED "AS IS", WITHOUT WARRANTY OF ANY KIND, EXPRESS OR
IMPLIED, INCLUDING BUT NOT LIMITED TO THE WARRANTIES OF MERCHANTABILITY,
FITNESS FOR A PARTICULAR PURPOSE AND NONINFRINGEMENT. IN NO EVENT SHALL THE
AUTHORS OR COPYRIGHT HOLDERS BE LIABLE FOR ANY CLAIM, DAMAGES OR OTHER
LIABILITY, WHETHER IN AN ACTION OF CONTRACT, TORT OR OTHERWISE, ARISING FROM,
OUT OF OR IN CONNECTION WITH THE SOFTWARE OR THE USE OR OTHER DEALINGS IN THE
SOFTWARE.
"""
import asyncio
import itertools
import logging
import random
from collections import defaultdict
from inspect import getmembers, ismethod
<<<<<<< HEAD
from typing import Set, Union
=======
from typing import Optional, Set, Union
>>>>>>> 8799c9e0

import aiohttp

from .errors import AuthenticationError, NodeError
from .events import Event
from .models import DefaultPlayer, LoadResult, Source
from .node import Node
from .nodemanager import NodeManager
from .playermanager import PlayerManager

_log = logging.getLogger(__name__)


class Client:
    """
    Represents a Lavalink client used to manage nodes and connections.

    Parameters
    ----------
    user_id: Union[:class:`int`, :class:`str`]
        The user id of the bot.
    player: Optional[:class:`BasePlayer`]
        The class that should be used for the player. Defaults to ``DefaultPlayer``.
        Do not change this unless you know what you are doing!
    regions: Optional[:class:`dict`]
        A mapping of continent -> Discord RTC regions.
        The key should be an identifier used when instantiating an node.
        The values should be a list of RTC regions that will be handled by the associated identifying key.

        Example: ``{"us": ("us-central", "us-east", "us-south", "us-west", "brazil")}``

        You should only change this if you know what you're doing and want more control over
        region groups. Defaults to ``None``.
    connect_back: Optional[:class:`bool`]
        A boolean that determines if a player will connect back to the
        node it was originally connected to. This is not recommended to do since
        the player will most likely be performing better in the new node. Defaults to ``False``.

        Warning
        -------
        If this option is enabled and the player's node is changed through `Player.change_node` after
        the player was moved via the failover mechanism, the player will still move back to the original
        node when it becomes available. This behaviour can be avoided in custom player implementations by
        setting ``self._original_node`` to ``None`` in the :func:`BasePlayer.change_node` function.

    Attributes
    ----------
    node_manager: :class:`NodeManager`
        Represents the node manager that contains all lavalink nodes.
    player_manager: :class:`PlayerManager`
        Represents the player manager that contains all the players.
    """
    _event_hooks = defaultdict(list)

    def __init__(self, user_id: Union[int, str], player=DefaultPlayer, regions: dict = None,
                 connect_back: bool = False):
        if not isinstance(user_id, (str, int)) or isinstance(user_id, bool):
            # bool has special handling because it subclasses `int`, so will return True for the first isinstance check.
            raise TypeError('user_id must be either an int or str (not {}). If the type is None, '
                            'ensure your bot has fired "on_ready" before instantiating '
                            'the Lavalink client. Alternatively, you can hardcode your user ID.'
                            .format(user_id))

        self._session = aiohttp.ClientSession(timeout=aiohttp.ClientTimeout(total=30))
        self._user_id: str = str(user_id)
        self._connect_back: bool = connect_back
        self.node_manager: NodeManager = NodeManager(self, regions)
        self.player_manager: PlayerManager = PlayerManager(self, player)
        self.sources: Set[Source] = set()

    def add_event_hook(self, hook):
        """
        Registers a function to recieve and process Lavalink events.

        Note
        ----
        Track event dispatch order is not guaranteed!
        For example, this means you could receive a :class:`TrackStartEvent` before you receive a
        :class:`TrackEndEvent` when executing operations such as ``skip()``.

        Parameters
        ----------
        hook: :class:`function`
            The function to register.
        """
        if hook not in self._event_hooks['Generic']:
            self._event_hooks['Generic'].append(hook)

    def add_event_hooks(self, cls):
        """
        Scans the provided class ``cls`` for functions decorated with :func:`listener`,
        and sets them up to process Lavalink events.

        Example:

            .. code:: python

                # Inside a class __init__ method
                self.client = lavalink.Client(...)
                self.client.add_event_hooks(self)

        Note
        ----
        Track event dispatch order is not guaranteed!
        For example, this means you could receive a :class:`TrackStartEvent` before you receive a
        :class:`TrackEndEvent` when executing operations such as ``skip()``.

        Parameters
        ----------
        cls: :class:`Class`
            An instance of a class.
        """
        methods = getmembers(cls, predicate=lambda meth: hasattr(meth, '__name__')
                             and not meth.__name__.startswith('_') and ismethod(meth)
                             and hasattr(meth, '_lavalink_events'))

        for _, listener in methods:  # _ = meth_name
            # wrapped = partial(listener, cls)
            events = listener._lavalink_events

            if events:
                for event in events:
                    self._event_hooks[event.__name__].append(listener)
            else:
                self._event_hooks['Generic'].append(listener)

    def register_source(self, source: Source):
        """
        Registers a :class:`Source` that Lavalink.py will use for looking up tracks.

        Parameters
        ----------
        source: :class:`Source`
            The source to register.
        """
        if not isinstance(source, Source):
            raise TypeError('source must inherit from Source!')

        self.sources.add(source)

    def get_source(self, source_name: str) -> Optional[Source]:
        """
        Gets a registered source by the given name.

        Parameters
        ----------
        source_name: :class:`str`
            The name of the source to get.

        Returns
        -------
        Optional[:class:`Source`]
            The source with the matching name. May be ``None`` if
            the name didn't match any of those in the registered sources.
        """
        return next((source for source in self.sources if source.name == source_name), None)

    def add_node(self, host: str, port: int, password: str, region: str,
                 resume_key: str = None, resume_timeout: int = 60, name: str = None,
                 reconnect_attempts: int = 3, filters: bool = True, ssl: bool = False):
        """
        Adds a node to Lavalink's node manager.

        Parameters
        ----------
        host: :class:`str`
            The address of the Lavalink node.
        port: :class:`int`
            The port to use for websocket and REST connections.
        password: :class:`str`
            The password used for authentication.
        region: :class:`str`
            The region to assign this node to.
        resume_key: Optional[:class:`str`]
            A resume key used for resuming a session upon re-establishing a WebSocket connection to Lavalink.
            Defaults to ``None``.
        resume_timeout: Optional[:class:`int`]
            How long the node should wait for a connection while disconnected before clearing all players.
            Defaults to ``60``.
        name: Optional[:class:`str`]
            An identifier for the node that will show in logs. Defaults to ``None``.
        reconnect_attempts: Optional[:class:`int`]
            The amount of times connection with the node will be reattempted before giving up.
            Set to `-1` for infinite. Defaults to ``3``.
        filters: Optional[:class:`bool`]
            Whether to use the new ``filters`` op instead of the ``equalizer`` op.
            If you're running a build without filter support, set this to ``False``.
        ssl: Optional[:class:`bool`]
            Whether to use SSL for the node. SSL will use ``wss`` and ``https``, instead of ``ws`` and ``http``,
            respectively. Your node should support SSL if you intend to enable this, either via reverse proxy or
            other methods. Only enable this if you know what you're doing.
        """
        self.node_manager.add_node(host, port, password, region, resume_key, resume_timeout, name, reconnect_attempts,
                                   filters, ssl)

    async def get_tracks(self, query: str, node: Node = None, check_local: bool = False) -> LoadResult:
        """|coro|

        Retrieves a list of results pertaining to the provided query.

        If ``check_local`` is set to ``True`` and any of the sources return a :class:`LoadResult`
        then that result will be returned, and Lavalink will not be queried.

        Warning
        -------
        Avoid setting ``check_local`` to ``True`` if you call this method from a custom :class:`Source` to avoid
        recursion issues!

        Parameters
        ----------
        query: :class:`str`
            The query to perform a search for.
        node: Optional[:class:`Node`]
            The node to use for track lookup. Leave this blank to use a random node.
            Defaults to ``None`` which is a random node.
        check_local: :class:`bool`
            Whether to also search the query on sources registered with this Lavalink client.

        Returns
        -------
        :class:`LoadResult`
        """
        if check_local:
            for source in self.sources:
                load_result = await source.load_item(self, query)

                if load_result:
                    return load_result

        if not self.node_manager.available_nodes:
            raise NodeError('No available nodes!')
        node = node or random.choice(self.node_manager.available_nodes)
        res = await self._get_request('{}/loadtracks'.format(node.http_uri),
                                      params={'identifier': query},
                                      headers={'Authorization': node.password})
        return LoadResult.from_dict(res)

    async def decode_track(self, track: str, node: Node = None):
        """|coro|

        Decodes a base64-encoded track string into a dict.

        Parameters
        ----------
        track: :class:`str`
            The base64-encoded ``track`` string.
        node: Optional[:class:`Node`]
            The node to use for the query. Defaults to ``None`` which is a random node.

        Returns
        -------
        :class:`dict`
            A dict representing the track's information.
        """
        if not self.node_manager.available_nodes:
            raise NodeError('No available nodes!')
        node = node or random.choice(self.node_manager.available_nodes)
        return await self._get_request('{}/decodetrack'.format(node.http_uri),
                                       params={'track': track},
                                       headers={'Authorization': node.password})

    async def decode_tracks(self, tracks: list, node: Node = None):
        """|coro|

        Decodes a list of base64-encoded track strings into a dict.

        Parameters
        ----------
        tracks: List[:class:`str`]
            A list of base64-encoded ``track`` strings.
        node: Optional[:class:`Node`]
            The node to use for the query. Defaults to ``None`` which is a random node.

        Returns
        -------
        List[:class:`dict`]
            A list of dicts representing track information.
        """
        if not self.node_manager.available_nodes:
            raise NodeError('No available nodes!')
        node = node or random.choice(self.node_manager.available_nodes)

        return await self._post_request('{}/decodetracks'.format(node.http_uri),
                                        json=tracks,
                                        headers={'Authorization': node.password})

    async def voice_update_handler(self, data):
        """|coro|

        This function intercepts websocket data from your Discord library and
        forwards the relevant information on to Lavalink, which is used to
        establish a websocket connection and send audio packets to Discord.

        Example
        -------
        .. code:: python

            bot.add_listener(lavalink_client.voice_update_handler, 'on_socket_response')

        Parameters
        ----------
        data: :class:`dict`
            The payload received from Discord.
        """
        if not data or 't' not in data:
            return

        if data['t'] == 'VOICE_SERVER_UPDATE':
            guild_id = int(data['d']['guild_id'])
            player = self.player_manager.get(guild_id)

            if player:
                await player._voice_server_update(data['d'])
        elif data['t'] == 'VOICE_STATE_UPDATE':
            if int(data['d']['user_id']) != int(self._user_id):
                return

            guild_id = int(data['d']['guild_id'])
            player = self.player_manager.get(guild_id)

            if player:
                await player._voice_state_update(data['d'])

    async def _get_request(self, url, **kwargs):
        async with self._session.get(url, **kwargs) as res:
            if res.status == 401 or res.status == 403:
                raise AuthenticationError

            if res.status == 200:
                return await res.json()

            raise NodeError('An invalid response was received from the node: code={}, body={}'
                            .format(res.status, await res.text()))

    async def _post_request(self, url, **kwargs):
        async with self._session.post(url, **kwargs) as res:
            if res.status == 401 or res.status == 403:
                raise AuthenticationError

            if 'json' in kwargs:
                if res.status == 200:
                    return await res.json()

                raise NodeError('An invalid response was received from the node: code={}, body={}'
                                .format(res.status, await res.text()))

            return res.status == 204

    async def _dispatch_event(self, event: Event):
        """|coro|

        Dispatches the given event to all registered hooks.

        Parameters
        ----------
        event: :class:`Event`
            The event to dispatch to the hooks.
        """
        generic_hooks = Client._event_hooks['Generic']
        targeted_hooks = Client._event_hooks[type(event).__name__]

        if not generic_hooks and not targeted_hooks:
            return

        async def _hook_wrapper(hook, event):
            try:
                await hook(event)
            except:  # noqa: E722 pylint: disable=bare-except
                _log.exception('Event hook \'%s\' encountered an exception!', hook.__name__)
                #  According to https://stackoverflow.com/questions/5191830/how-do-i-log-a-python-error-with-debug-information
                #  the exception information should automatically be attached here. We're just including a message for
                #  clarity.

        tasks = [_hook_wrapper(hook, event) for hook in itertools.chain(generic_hooks, targeted_hooks)]
        await asyncio.gather(*tasks)

        _log.debug('Dispatched \'%s\' to all registered hooks', type(event).__name__)

    def __repr__(self):
        return '<Client user_id={} nodes={} players={}>'.format(self._user_id, len(self.node_manager), len(self.player_manager))<|MERGE_RESOLUTION|>--- conflicted
+++ resolved
@@ -27,11 +27,7 @@
 import random
 from collections import defaultdict
 from inspect import getmembers, ismethod
-<<<<<<< HEAD
-from typing import Set, Union
-=======
 from typing import Optional, Set, Union
->>>>>>> 8799c9e0
 
 import aiohttp
 
